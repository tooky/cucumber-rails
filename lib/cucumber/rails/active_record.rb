if defined?(ActiveRecord::Base)
  Before do
    $__cucumber_global_use_txn = !!Cucumber::Rails::World.use_transactional_fixtures if $__cucumber_global_use_txn.nil?
  end

<<<<<<< HEAD
  Before('~@no-txn','~@selenium','~@culerity','~@javascript') do
=======
  Before('~@no-txn', '~@selenium', '~@culerity', '~@javascript') do
>>>>>>> ccadb5d0
    Cucumber::Rails::World.use_transactional_fixtures = $__cucumber_global_use_txn
  end

  Before('@no-txn,@selenium,@culerity,@javascript') do
    Cucumber::Rails::World.use_transactional_fixtures = false
  end

  Before do
    if Cucumber::Rails::World.use_transactional_fixtures
      run_callbacks :setup if respond_to?(:run_callbacks)
    else
      DatabaseCleaner.start
    end
    ActionMailer::Base.deliveries = [] if defined?(ActionMailer::Base)
  end

  After do
    if Cucumber::Rails::World.use_transactional_fixtures
      run_callbacks :teardown if respond_to?(:run_callbacks)
    else
      DatabaseCleaner.clean
    end
  end
else
  module Cucumber::Rails
    def World.fixture_table_names; []; end # Workaround for projects that don't use ActiveRecord
  end
end<|MERGE_RESOLUTION|>--- conflicted
+++ resolved
@@ -3,11 +3,7 @@
     $__cucumber_global_use_txn = !!Cucumber::Rails::World.use_transactional_fixtures if $__cucumber_global_use_txn.nil?
   end
 
-<<<<<<< HEAD
-  Before('~@no-txn','~@selenium','~@culerity','~@javascript') do
-=======
   Before('~@no-txn', '~@selenium', '~@culerity', '~@javascript') do
->>>>>>> ccadb5d0
     Cucumber::Rails::World.use_transactional_fixtures = $__cucumber_global_use_txn
   end
 
