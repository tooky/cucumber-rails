<%= embed_file('support/edit_warning.txt') %>

require 'uri'
require 'cgi'
require File.expand_path(File.join(File.dirname(__FILE__), "..", "support", "paths"))

# Commonly used webrat steps
# http://github.com/brynary/webrat

Given /^(?:|I )am on (.+)$/ do |page_name|
  visit path_to(page_name)
end

When /^(?:|I )go to (.+)$/ do |page_name|
  visit path_to(page_name)
end

When /^(?:|I )press "([^\"]*)"$/ do |button|
  click_button(button)
end

When /^(?:|I )follow "([^\"]*)"$/ do |link|
  click_link(link)
end

When /^(?:|I )follow "([^\"]*)" within "([^\"]*)"$/ do |link, parent|
  click_link_within(parent, link)
end

When /^(?:|I )fill in "([^\"]*)" with "([^\"]*)"$/ do |field, value|
  fill_in(field, :with => value)
end

When /^(?:|I )fill in "([^\"]*)" for "([^\"]*)"$/ do |value, field|
  fill_in(field, :with => value)
end

# Use this to fill in an entire form with data from a table. Example:
#
#   When I fill in the following:
#     | Account Number | 5002       |
#     | Expiry date    | 2009-11-01 |
#     | Note           | Nice guy   |
#     | Wants Email?   |            |
#
# TODO: Add support for checkbox, select og option
# based on naming conventions.
#
When /^(?:|I )fill in the following:$/ do |fields|
  fields.rows_hash.each do |name, value|
    When %{I fill in "#{name}" with "#{value}"}
  end
end

When /^(?:|I )select "([^\"]*)" from "([^\"]*)"$/ do |value, field|
  select(value, :from => field)
end

# Use this step in conjunction with Rail's datetime_select helper. For example:
# When I select "December 25, 2008 10:00" as the date and time
When /^(?:|I )select "([^\"]*)" as the date and time$/ do |time|
  select_datetime(time)
end

# Use this step when using multiple datetime_select helpers on a page or
# you want to specify which datetime to select. Given the following view:
#   <%%= f.label :preferred %><br />
#   <%%= f.datetime_select :preferred %>
#   <%%= f.label :alternative %><br />
#   <%%= f.datetime_select :alternative %>
# The following steps would fill out the form:
# When I select "November 23, 2004 11:20" as the "Preferred" date and time
# And I select "November 25, 2004 10:30" as the "Alternative" date and time
When /^(?:|I )select "([^\"]*)" as the "([^\"]*)" date and time$/ do |datetime, datetime_label|
  select_datetime(datetime, :from => datetime_label)
end

# Use this step in conjunction with Rail's time_select helper. For example:
# When I select "2:20PM" as the time
# Note: Rail's default time helper provides 24-hour time-- not 12 hour time. Webrat
# will convert the 2:20PM to 14:20 and then select it.
When /^(?:|I )select "([^\"]*)" as the time$/ do |time|
  select_time(time)
end

# Use this step when using multiple time_select helpers on a page or you want to
# specify the name of the time on the form.  For example:
# When I select "7:30AM" as the "Gym" time
When /^(?:|I )select "([^\"]*)" as the "([^\"]*)" time$/ do |time, time_label|
  select_time(time, :from => time_label)
end

# Use this step in conjunction with Rail's date_select helper.  For example:
# When I select "February 20, 1981" as the date
When /^(?:|I )select "([^\"]*)" as the date$/ do |date|
  select_date(date)
end

# Use this step when using multiple date_select helpers on one page or
# you want to specify the name of the date on the form. For example:
# When I select "April 26, 1982" as the "Date of Birth" date
When /^(?:|I )select "([^\"]*)" as the "([^\"]*)" date$/ do |date, date_label|
  select_date(date, :from => date_label)
end

When /^(?:|I )check "([^\"]*)"$/ do |field|
  check(field)
end

When /^(?:|I )uncheck "([^\"]*)"$/ do |field|
  uncheck(field)
end

When /^(?:|I )choose "([^\"]*)"$/ do |field|
  choose(field)
end

# Adds support for validates_attachment_content_type. Without the mime-type getting
# passed to attach_file() you will get a "Photo file is not one of the allowed file types."
# error message 
When /^(?:|I )attach the file "([^\"]*)" to "([^\"]*)"$/ do |path, field|
  type = path.split(".")[1]

  case type
  when "jpg"
    type = "image/jpg" 
  when "jpeg"
    type = "image/jpeg" 
  when "png"
    type = "image/png" 
  when "gif"
    type = "image/gif"
  end
  
  attach_file(field, path, type)
end

Then /^(?:|I )should see "([^\"]*)"$/ do |text|
  if response.respond_to? :should
    response.should contain(text)
  else
    assert_contain text
  end
end

Then /^(?:|I )should see "([^\"]*)" within "([^\"]*)"$/ do |text, selector|
  within(selector) do |content|
    if content.respond_to? :should
      content.should contain(text)
    else
      hc = Webrat::Matchers::HasContent.new(text)
      assert hc.matches?(content), hc.failure_message
    end
  end
end

Then /^(?:|I )should see \/([^\/]*)\/$/ do |regexp|
  regexp = Regexp.new(regexp)
  if response.respond_to? :should
    response.should contain(regexp)
  else
    assert_match(regexp, response_body)
  end
end

Then /^(?:|I )should see \/([^\/]*)\/ within "([^\"]*)"$/ do |regexp, selector|
  within(selector) do |content|
    regexp = Regexp.new(regexp)
    if content.respond_to? :should
      content.should contain(regexp)
    else
      assert_match(regexp, content)
    end
  end
end

Then /^(?:|I )should not see "([^\"]*)"$/ do |text|
  if response.respond_to? :should_not
    response.should_not contain(text)
  else
    assert_not_contain(text)
  end
end

Then /^(?:|I )should not see "([^\"]*)" within "([^\"]*)"$/ do |text, selector|
  within(selector) do |content|
    if content.respond_to? :should_not
      content.should_not contain(text)
    else
      hc = Webrat::Matchers::HasContent.new(text)
      assert !hc.matches?(content), hc.negative_failure_message
    end
  end
end

Then /^(?:|I )should not see \/([^\/]*)\/$/ do |regexp|
  regexp = Regexp.new(regexp)
  if response.respond_to? :should_not
    response.should_not contain(regexp)
  else
    assert_not_contain(regexp)
  end
end

Then /^(?:|I )should not see \/([^\/]*)\/ within "([^\"]*)"$/ do |regexp, selector|
  within(selector) do |content|
    regexp = Regexp.new(regexp)
    if content.respond_to? :should_not
      content.should_not contain(regexp)
    else
      assert_no_match(regexp, content)
    end
  end
end

Then /^the "([^\"]*)" field should contain "([^\"]*)"$/ do |field, value|
  field_value = field_labeled(field).value
  if field_value.respond_to? :should
    field_value.should =~ /#{value}/
  else
    assert_match(/#{value}/, field_value)
  end
end

Then /^the "([^\"]*)" field should not contain "([^\"]*)"$/ do |field, value|
  field_value = field_labeled(field).value
  if field_value.respond_to? :should_not
    field_value.should_not =~ /#{value}/
  else
    assert_no_match(/#{value}/, field_value)
  end
end

Then /^the "([^\"]*)" checkbox should be checked$/ do |label|
  field = field_labeled(label)
  if field.respond_to? :should
    field.should be_checked
  else
    assert field.checked?
  end
end

Then /^the "([^\"]*)" checkbox should not be checked$/ do |label|
  field = field_labeled(label)
  if field.respond_to? :should_not
    field.should_not be_checked
  else
    assert !field.checked?
  end
end

Then /^(?:|I )should be on (.+)$/ do |page_name|
  current_path = URI.parse(current_url).path
  if current_path.respond_to? :should
    current_path.should == path_to(page_name)
  else
    assert_equal path_to(page_name), current_path
  end
end

Then /^(?:|I )should have the following query string:$/ do |expected_pairs|
<<<<<<< HEAD
  actual_params   = CGI.parse(URI.parse(current_url).query)
  expected_params = {}
  expected_pairs.rows_hash.each_pair{|k,v| expected_params[k] = [v]}
=======
  query = URI.parse(current_url).query
  actual_params   = query ? CGI.parse(query) : {}
  expected_params = Hash[expected_pairs.rows_hash.map{|k,v| [k,v.split(',')]}]
>>>>>>> d7d64ca4
 
  if actual_params.respond_to? :should
    actual_params.should == expected_params
  else
    assert_equal expected_params, actual_params
  end
end

Then /^show me the page$/ do
  save_and_open_page
end<|MERGE_RESOLUTION|>--- conflicted
+++ resolved
@@ -259,15 +259,10 @@
 end
 
 Then /^(?:|I )should have the following query string:$/ do |expected_pairs|
-<<<<<<< HEAD
-  actual_params   = CGI.parse(URI.parse(current_url).query)
-  expected_params = {}
-  expected_pairs.rows_hash.each_pair{|k,v| expected_params[k] = [v]}
-=======
   query = URI.parse(current_url).query
   actual_params   = query ? CGI.parse(query) : {}
-  expected_params = Hash[expected_pairs.rows_hash.map{|k,v| [k,v.split(',')]}]
->>>>>>> d7d64ca4
+  expected_params = {}
+  expected_pairs.rows_hash.each_pair{|k,v| expected_params[k] = [v.split(',')]}
  
   if actual_params.respond_to? :should
     actual_params.should == expected_params
